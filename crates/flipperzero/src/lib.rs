--- conflicted
+++ resolved
@@ -5,11 +5,8 @@
 #[cfg(feature = "alloc")]
 extern crate alloc;
 
-<<<<<<< HEAD
+pub mod dialogs;
 pub mod filesystem;
-=======
-pub mod dialogs;
->>>>>>> 618f9603
 pub mod furi;
 pub mod gui;
 pub mod macros;